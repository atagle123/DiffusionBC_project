import os
import gym
from omegaconf import OmegaConf
from tqdm import tqdm
import wandb
import d4rl.gym_mujoco
import d4rl.hand_manipulation_suite
import torch
from src.utils.arrays import batch_to_device
from src.agent.bc_agent import BC_Agent_Test
from src.agent.inpainting_bc_agent import Inpainting_Agent
from src.agent.film_agent import FiLM_Agent, FiLM_Agent_test, FiLM_Agent_test2, Diffusion_Policy_Agent
from src.utils.evaluation import evaluate_parallel
from src.datasets.bc_dataset import BC_Dataset
from src.datasets.trajectory_dataset import TrajectoriesDataset
from src.datasets.masked_dataset import MaskedDataset

def cycle(dl):
    while True:
        for data in dl:
            yield data


class Trainer:
    def __init__(self, cfg, logging_cfg):  
        self.cfg = cfg
        self.logging_cfg = logging_cfg 
        self.num_eval_episodes = 10
        self.val_dataset_ratio = 0.05
<<<<<<< HEAD
        self.wandb = cfg.wandb.log

        if self.wandb:
=======
        self.wandb_log = cfg.wandb.log

        if self.wandb_log:
>>>>>>> a8e78752
            wandb.init(
                project="Diffusion_BC",
                name=cfg.wandb.exp_name,
                config=OmegaConf.to_container(cfg, resolve=True),
            )

        self.dataset = globals()[cfg.method.dataset_class](
            env_entry=cfg.dataset.env_entry,
            **cfg.dataset_configs
        )
        
        self.normalizer = self.dataset.normalizer
        action_dim = self.dataset.action_dim
        state_dim = self.dataset.observation_dim

        self.agent = globals()[cfg.method.agent_class](
            action_dim=action_dim,
            state_dim=state_dim,
            cfg=cfg,
        )

        self.optimizer = torch.optim.AdamW(
            self.agent.diffusion_model.parameters(),
            lr=self.cfg.agent.training.train_lr,
            weight_decay=self.cfg.agent.training.weight_decay
        )

        self.scheduler = torch.optim.lr_scheduler.CosineAnnealingLR(
            self.optimizer,
            T_max=self.cfg.agent.training.steps,
            eta_min=self.cfg.agent.training.eta_min
        )

        self.envs_for_eval = [
            gym.make(self.cfg.dataset.env_entry) for _ in range(self.num_eval_episodes)
        ]

        self._load_dataset()

    def train(self):

        self._train_loop()
        wandb.finish()

    def _load_dataset(self):
        """
        Load the dataset and split it into training and validation subsets.
        """
        # Split dataset into training and validation subsets
        dataset_size = len(self.dataset)
        val_size = int(self.val_dataset_ratio * dataset_size) 
        train_size = dataset_size - val_size

        train_dataset, val_dataset = torch.utils.data.random_split(
            self.dataset, [train_size, val_size], generator=torch.Generator().manual_seed(self.cfg.seed)
        )

        # Create dataloaders for training and validation
        self.train_dataloader = cycle(
            torch.utils.data.DataLoader(
                train_dataset,
                batch_size=self.cfg.agent.training.train_batch_size,
                num_workers=2,
                shuffle=True,
                pin_memory=True,
                drop_last=True,
            )
        )

        self.val_dataloader = cycle(
            torch.utils.data.DataLoader(
                val_dataset,
                batch_size=self.cfg.agent.training.train_batch_size,
                num_workers=2,
                shuffle=False,
                pin_memory=True,
                drop_last=False,
            )
        )
         
    def _log_info(self, info: dict[str, float], step: int, prefix: str) -> None:
        info_str = " | ".join([f"{prefix}/{k}: {v:.4f}" for k, v in info.items()])
        print(f"{info_str} | (step {step})")

<<<<<<< HEAD
        if self.wandb:
=======
        if self.wandb_log:
>>>>>>> a8e78752
            wandb.log({f"{prefix}/{k}": v for k, v in info.items()}, step=step)

    def _train_loop(self):

        # Agent training
        for step in tqdm(range(1, self.cfg.agent.training.steps + 1), smoothing=0.1):
            self.optimizer.zero_grad(set_to_none=True)

            batch = next(self.train_dataloader)
            batch = batch_to_device(batch)
            loss, info = self.agent.diffusion_model.loss(*batch)

            loss.backward()
            self.optimizer.step()
            self.scheduler.step()

            with torch.no_grad():
                if step % self.cfg.agent.training.update_ema_every == 0:
                    self.agent.step_ema(step)

                if step % self.logging_cfg.log_freq == 0:
                    self._log_info(info, step, prefix="train")

                if step % self.logging_cfg.save_freq == 0 or step == 1:
                    self.agent.save(step)

                if step % self.logging_cfg.eval_freq == 0 or step == 1: # log metrics in csv in the pc... or last step...
                    
                    self.agent.config_policy(batch_size = self.num_eval_episodes, 
                                            normalizer = self.normalizer)  # configure the policy for evaluation
                    
                    policy_fn = lambda state: self.agent.policy(state)

                    eval_info = evaluate_parallel(
                        policy_fn,
                        self.envs_for_eval,
                        self.cfg.dataset.env_entry,
                        num_episodes=self.num_eval_episodes,
                    )
                    self._log_info(eval_info, step, prefix="eval")

                <|MERGE_RESOLUTION|>--- conflicted
+++ resolved
@@ -27,15 +27,9 @@
         self.logging_cfg = logging_cfg 
         self.num_eval_episodes = 10
         self.val_dataset_ratio = 0.05
-<<<<<<< HEAD
-        self.wandb = cfg.wandb.log
-
-        if self.wandb:
-=======
         self.wandb_log = cfg.wandb.log
 
         if self.wandb_log:
->>>>>>> a8e78752
             wandb.init(
                 project="Diffusion_BC",
                 name=cfg.wandb.exp_name,
@@ -120,11 +114,7 @@
         info_str = " | ".join([f"{prefix}/{k}: {v:.4f}" for k, v in info.items()])
         print(f"{info_str} | (step {step})")
 
-<<<<<<< HEAD
-        if self.wandb:
-=======
         if self.wandb_log:
->>>>>>> a8e78752
             wandb.log({f"{prefix}/{k}": v for k, v in info.items()}, step=step)
 
     def _train_loop(self):
